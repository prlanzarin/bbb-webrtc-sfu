--- conflicted
+++ resolved
@@ -44,7 +44,6 @@
     return instance;
   }
 
-<<<<<<< HEAD
   _trackESLEvents() {
       this._eslWrapper.on(EslWrapper.EVENTS.CHANNEL_ANSWER, this._handleChannelAnswer.bind(this));
       this._eslWrapper.on(EslWrapper.EVENTS.CHANNEL_HANGUP, this._handleChannelHangup.bind(this));
@@ -175,8 +174,6 @@
     this.emit(C.EVENT.CONFERENCE_FLOOR_CHANGED+newFloorElementId, { roomId: roomId, newFloor: newFloorElementId });
   }
 
-=======
->>>>>>> 6029ef76
   negotiate (roomId, userId, mediaSessionId, descriptor, type, options) {
     let media;
     try {
@@ -385,18 +382,10 @@
               this.balancer.incrementHostStreams(host.id, 'audio');
             }
 
-<<<<<<< HEAD
-            if (hackProxyViaKurento) {
-              Logger.info(LOG_PREFIX,"Proxying audio to FS via Kurento for", elementId, "at", voiceBridge);
-              proxyAnswer = await this._processProxyElement(voiceBridge, elementId, sdpOffer);
-              this._Kurento.connect(this._rtpProxies[elementId].elementId, this._rtpConverters[elementId].elementId, C.CONNECTION_TYPE.AUDIO);
-              this._Kurento.connect(this._rtpConverters[elementId].elementId, this._rtpProxies[elementId].elementId, C.CONNECTION_TYPE.AUDIO);
-=======
-            Logger.info("[mcs-media-freeswitch] Proxying audio to FS via Kurento for", elementId, "at", voiceBridge);
+            Logger.info(LOG_PREFIX,"Proxying audio to FS via Kurento for", elementId, "at", voiceBridge);
             proxyAnswer = await this._processProxyElement(voiceBridge, elementId, sdpOffer);
             this._Kurento.connect(this._rtpProxies[elementId].elementId, this._rtpConverters[elementId].elementId, C.CONNECTION_TYPE.AUDIO);
             this._Kurento.connect(this._rtpConverters[elementId].elementId, this._rtpProxies[elementId].elementId, C.CONNECTION_TYPE.AUDIO);
->>>>>>> 6029ef76
 
             sdpOffer = null;
 
@@ -439,15 +428,11 @@
           }
 
           session.on('accepted', (response, cause) => {
-<<<<<<< HEAD
-            const answer = hackProxyViaKurento ? proxyAnswer : session.mediaHandler.remote_sdp;
-=======
             if (response) {
               session.callId = response.call_id;
             }
 
             const answer = hackProxyViaKurento ? proxyAnswer : session.mediaHandler._sdpResponse;
->>>>>>> 6029ef76
             isNegotiated = true;
 
             return resolve(answer);
