--- conflicted
+++ resolved
@@ -52,13 +52,9 @@
       message: false,
     }
 
-<<<<<<< HEAD
-    this.mediaProfile = options.mediaProfile || C.MEDIA_PROFILE.MAIN;
-=======
     // Defaults to the 'main' media profile
     this.mediaProfile = options.mediaProfile || C.MEDIA_PROFILE.MAIN;
 
->>>>>>> bed5d562
     this.status = C.STATUS.STARTED;
 
     // API event buffers for this media session
@@ -73,12 +69,9 @@
     // Media ID that serves as a subscription source tracker for a sink media
     this._subscribedTo = "";
 
-<<<<<<< HEAD
     // Switching strategy
     this._strategy = options.strategy || C.STRATEGIES.FREEWILL;
 
-=======
->>>>>>> bed5d562
     this.onHostOnline = this.onHostOnline.bind(this);
     this.onHostOffline= this.onHostOffline.bind(this);
 
@@ -93,7 +86,6 @@
     return this._subscribedTo;
   }
 
-<<<<<<< HEAD
   set strategy (strategy) {
     if (!StrategyManager.isValidStrategy(strategy)) {
       throw C.ERROR.MEDIA_INVALID_TYPE;
@@ -130,8 +122,6 @@
 
     this.adapter.trackMediaState(this.adapterElementId, this.type);
 
-=======
->>>>>>> bed5d562
     Balancer.on(C.EVENT.MEDIA_SERVER_OFFLINE, this.onHostOffline);
     Balancer.on(C.EVENT.MEDIA_SERVER_ONLINE, this.onHostOnline);
 
@@ -158,9 +148,6 @@
         Logger.info(LOG_PREFIX, "Session", this.id, "stopped with status", this.status);
 
         GLOBAL_EVENT_EMITTER.emit(C.EVENT.MEDIA_DISCONNECTED, this.getMediaInfo());
-
-        Balancer.removeListener(C.EVENT.MEDIA_SERVER_OFFLINE, this.onHostOffline);
-        Balancer.removeListener(C.EVENT.MEDIA_SERVER_ONLINE, this.onHostOnline);
 
         Balancer.removeListener(C.EVENT.MEDIA_SERVER_OFFLINE, this.onHostOffline);
         Balancer.removeListener(C.EVENT.MEDIA_SERVER_ONLINE, this.onHostOnline);
@@ -217,7 +204,6 @@
         connectionType,
       }));
 
-<<<<<<< HEAD
       try {
         await this.adapter.connect(
           this.adapterElementId,
@@ -231,10 +217,6 @@
         throw (this._handleError(err));
       }
     });
-=======
-  _connectEverything (sink, sourceMediaId = null) {
-    return this._connect(sink, sourceMediaId, undefined, C.CONNECTION_TYPE.ALL);
->>>>>>> bed5d562
   }
 
   async disconnect (sink, type = 'ALL') {
@@ -412,11 +394,8 @@
       talking: this.talking,
       mediaTypes: this.mediaTypes,
       subscribedTo: this.subscribedTo,
-<<<<<<< HEAD
       strategy: this.strategy,
-=======
       mediaProfile: this.mediaProfile,
->>>>>>> bed5d562
     };
     return mediaInfo;
   }
@@ -471,32 +450,6 @@
     }
   }
 
-  onHostOffline (hostId) {
-    if (this.host && this.host.id === hostId) {
-      const event = {
-        state: { name: C.EVENT.MEDIA_SERVER_OFFLINE, details: 'offline' },
-        mediaId: this.mediaSessionId
-      }
-
-      GLOBAL_EVENT_EMITTER.emit(C.EVENT.MEDIA_STATE.MEDIA_EVENT, event);
-
-      Balancer.removeListener(C.EVENT.MEDIA_SERVER_OFFLINE, this.onHostOffline);
-    }
-  }
-
-  onHostOnline (hostId) {
-    if (this.host && this.host.id === hostId) {
-      Balancer.on(C.EVENT.MEDIA_SERVER_OFFLINE, this.onHostOffline);
-
-      const event = {
-        state: { name : C.EVENT.MEDIA_SERVER_ONLINE, details: 'online' },
-        mediaId: this.mediaSessionId
-      }
-
-      GLOBAL_EVENT_EMITTER.emit(C.EVENT.MEDIA_STATE.MEDIA_EVENT, event);
-    }
-  }
-
   _handleError (error) {
     this._status = C.STATUS.STOPPED;
     return handleError(LOG_PREFIX, error);
