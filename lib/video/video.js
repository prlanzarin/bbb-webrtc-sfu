'use strict';

const config = require('config');
const C = require('../bbb/messages/Constants');
const Logger = require('../utils/Logger');
const Messaging = require('../bbb/messages/Messaging');
const h264_sdp = require('../h264-sdp');
const BaseProvider = require('../base/BaseProvider');
const FORCE_H264 = config.get('webcam-force-h264');
const SHOULD_RECORD = config.get('recordWebcams');
const LOG_PREFIX = "[video]";
const emitter = require('../utils/emitter');

let sources = {};

module.exports = class Video extends BaseProvider {
  constructor(_bbbGW, _meetingId, _id, _shared, _connectionId, mcs, voiceBridge) {
    super();
    this.sfuApp = C.VIDEO_APP;
    this.mcs = mcs;
    this.bbbGW = _bbbGW;
    this.id = _id;
    this.connectionId = _connectionId;
    this.meetingId = _meetingId;
    this.voiceBridge = voiceBridge;
    this.shared = _shared;
    this.role = this.shared? 'share' : 'viewer'
    this.streamName = this.connectionId + this.id + "-" + this.role;
    this.mediaId = null;
    this.status = C.MEDIA_STOPPED;
    this.recording = {};
    this.isRecorded = false;
    this._recordingSubPath = 'recordings';
    this._cameraProfile = 'medium';
    this.candidatesQueue = [];
    this.notFlowingTimeout = null;
    this.pending = false;

    this.bbbGW.once(C.RECORDING_STATUS_REPLY_MESSAGE_2x+this.meetingId, (payload) => {
      Logger.info(LOG_PREFIX, "RecordingStatusReply userId:", payload.requestedBy, "recorded:", payload.recorded);

      if (payload.requestedBy === this.id && payload.recorded) {
        this.isRecorded = true;
      }
    });
  }

  static setSource (userId, stream) {
    Logger.info(LOG_PREFIX, "Setting new source media", userId, stream);
    sources[userId] = stream;
    emitter.emit(C.VIDEO_SOURCE_ADDED, userId);
  }

  static removeSource (event) {
    const { userId } = sourceMap;
    sources[userId] = null;
  }

  _randomTimeout (low, high) {
    return parseInt(Math.random() * (high - low) + low);
  }

  async onIceCandidate (_candidate) {
    if (this.mediaId) {
      try {
        await this.flushCandidatesQueue();
        await this.mcs.addIceCandidate(this.mediaId, _candidate);
      }
      catch (err)   {
        this._handleError(LOG_PREFIX, err, this.role, this.id);
        Logger.error(LOG_PREFIX, "ICE candidate could not be added to media controller.", err);
      }
    }
    else {
      this.candidatesQueue.push(_candidate);
      Logger.trace(LOG_PREFIX, "ICE candidate for", this.id, "is going to be queued", this.candidatesQueue);
    }
  };

  async flushCandidatesQueue () {
    return new Promise((resolve, reject) => {
      if (this.mediaId) {
        const iceProcedures = this.candidatesQueue.map((candidate) => {
          this.mcs.addIceCandidate(this.mediaId, candidate);
        });

        Logger.trace(LOG_PREFIX, "Flushing candidates queue for", this.mediaId, iceProcedures);

        return Promise.all(iceProcedures).then(() => {
          this.candidatesQueue = [];
          resolve();
        }).catch((err) => {
          Logger.error(LOG_PREFIX, "ICE candidate could not be added to media controller.", err);
          reject(this._handleError(LOG_PREFIX, err, this.role, this.id));
        });
      }
    });
  }

  serverState (event) {
    const { eventTag: { code }  } = { ...event };
    switch (code) {
      case C.MEDIA_SERVER_OFFLINE:
        Logger.error(LOG_PREFIX, "Video provider received MEDIA_SERVER_OFFLINE event");
        this.emit(C.MEDIA_SERVER_OFFLINE, event);
        break;

      default:
        Logger.warn(LOG_PREFIX, "Unknown server state", event);
    }
  }

  _onMCSIceCandidate (event, endpoint) {
    const { mediaId, candidate } = event;

    if (mediaId !== endpoint) {
      return;
    }

    Logger.debug(LOG_PREFIX, 'Received ICE candidate from mcs-core for media session', mediaId, '=>', candidate, "for connection", this.connectionId);

    this.bbbGW.publish(JSON.stringify({
      connectionId: this.connectionId,
      type: 'video',
      role: this.role,
      id : 'iceCandidate',
      cameraId: this.id,
      candidate: candidate
    }), C.FROM_VIDEO);
  }

  _mediaStateWebRTC (event, endpoint) {
    const { mediaId , state } = event;
    const { name, details } = state;

    if (mediaId !== endpoint) {
      return;
    }

    switch (name) {
      case "MediaStateChanged":
        break;

      case "MediaFlowOutStateChange":
      case "MediaFlowInStateChange":
        Logger.info(LOG_PREFIX, "Session with media", mediaId, "received state", state, "for video", this.streamName);
        if (details === 'NOT_FLOWING' && this.status !== C.MEDIA_PAUSED) {
          Logger.warn(LOG_PREFIX, "Setting up a timeout for", this.streamName);
          if (!this.notFlowingTimeout) {
            this.notFlowingTimeout = setTimeout(() => {
              if (this.shared) {
                this.sendPlayStop();
                this.status = C.MEDIA_STOPPED;
                clearTimeout(this.notFlowingTimeout);
                delete this.notFlowingTimeout;
              }
            }, config.get('mediaFlowTimeoutDuration') + this._randomTimeout(-2000, 2000));
          }
        }
        else if (details === 'FLOWING') {
          if (this.notFlowingTimeout) {
            Logger.warn(LOG_PREFIX, "Received a media flow before stopping", this.streamName);
            clearTimeout(this.notFlowingTimeout);
            delete this.notFlowingTimeout;
          }
          if (this.status !== C.MEDIA_STARTED) {

            // Record the video stream if it's the original being shared
            if (this.shouldRecord()) {
              this.startRecording();
            }

            this.sendPlayStart();

            this.status = C.MEDIA_STARTED;
          }

        }
        break;

      default: Logger.warn(LOG_PREFIX, "Unrecognized event", event);
    }
  }

  sendPlayStart () {
    this.bbbGW.publish(JSON.stringify({
       connectionId: this.connectionId,
       type: 'video',
       role: this.role,
       id : 'playStart',
       cameraId: this.id,
    }), C.FROM_VIDEO);
  }

  sendPlayStop () {
    let userCamEvent =
      Messaging.generateUserCamBroadcastStoppedEventMessage2x(this.meetingId, this.id, this.id);
    this.bbbGW.publish(userCamEvent, function(error) {});

    this.bbbGW.publish(JSON.stringify({
      connectionId: this.connectionId,
      type: 'video',
      role: this.role,
      id : 'playStop',
      cameraId: this.id,
    }), C.FROM_VIDEO);
  }

  sendGetRecordingStatusRequestMessage() {
    let req = Messaging.generateRecordingStatusRequestMessage(this.meetingId, this.id);

    this.bbbGW.publish(req, C.TO_AKKA_APPS);
  }

  shouldRecord () {
    return this.isRecorded && this.shared;
  }

  async startRecording() {
    return new Promise(async (resolve, reject) => {
      try {
        const recordingName = this._cameraProfile + '-' + this.id;
        const recordingPath = this.getRecordingPath(this.meetingId, this._recordingSubPath, recordingName);
        this.recording = await this.mcs.startRecording(this.userId, this.mediaId, recordingPath);
        this.mcs.on('MediaEvent' + this.recording.recordingId, this.recordingState.bind(this));
        this.sendStartShareEvent();
        resolve(this.recording);
      }
      catch (err) {
        Logger.error(LOG_PREFIX, "Error on start recording with message", err);
        reject(this._handleError(LOG_PREFIX, err, this.role, this.id));
      }
    });
  }

  async stopRecording() {
    await this.mcs.stopRecording(this.userId, this.mediaId, this.recording.recordingId);
    this.sendStopShareEvent();
    this.recording = {};
  }

  recordingState(event) {
    const msEvent = event.event;
    Logger.info('[Recording]', msEvent.type, '[', msEvent.state, ']', 'for recording session', event.id, 'for video', this.streamName);
  }

  start (sdpOffer) {
    return new Promise(async (resolve, reject) => {
      Logger.info(LOG_PREFIX, "Starting video instance for", this.streamName);
      this.status = C.MEDIA_STARTING;

      // Force H264
      if (FORCE_H264) {
        sdpOffer = h264_sdp.transform(sdpOffer);
      }

      // Start the recording process
      if (SHOULD_RECORD && this.shared) {
        this.sendGetRecordingStatusRequestMessage();
      }

      try {
        this.userId = await this.mcs.join(this.voiceBridge, 'SFU', {});
        Logger.info(LOG_PREFIX, "MCS join for", this.streamName, "returned", this.userId);
        const sdpAnswer = await this._addMCSMedia(C.WEBRTC, sdpOffer);

        this.mcs.onEvent(C.MEDIA_STATE, this.mediaId, (event) => {
          this._mediaStateWebRTC(event, this.mediaId);
        });

        this.mcs.onEvent(C.MEDIA_STATE_ICE, this.mediaId, (event) => {
          this._onMCSIceCandidate(event, this.mediaId);
        });

        await this.flushCandidatesQueue();
        Logger.info(LOG_PREFIX, "MCS call for user", this.userId, "returned", this.mediaId);
        return resolve(sdpAnswer);
      }
      catch (err) {
        reject(this._handleError(LOG_PREFIX, err, this.role, this.id));
      }
    });
  }

  _addMCSMedia (type, descriptor) {
    return new Promise(async (resolve, reject) => {
      try {
        if (this.shared) {
          const options = {
            descriptor,
            name: this._assembleStreamName('publish', this.id, this.voiceBridge),
          }

          const { mediaId, answer } = await this.mcs.publish(this.userId, this.voiceBridge, type, options);
          this.mediaId = mediaId;
          sources[this.id] = this.mediaId;
          return resolve(answer);
        }
        else {
          Logger.info(LOG_PREFIX, "Subscribing to", this.id, sources);
          if (sources[this.id]) {
            const answer = this._subscribeToMedia(descriptor);
            return resolve(answer);
          } else {
            const lazySubscribe = (id) => {
              Logger.info(LOG_PREFIX, "Lazily subscribing to", id, "in", this.id);
              if (id === this.id) {
                const answer = this._subscribeToMedia(descriptor);
                emitter.removeListener(C.VIDEO_SOURCE_ADDED, lazySubscribe);
                return resolve(answer);
              }
            }
            // Media not yet mapped, add it to pending list
            // TODO implement a timeout to drop inactive candidates
            emitter.on(C.VIDEO_SOURCE_ADDED, lazySubscribe);
          }
        }
      }
      catch (err) {
        err = this._handleError(LOG_PREFIX, err, this.role, this.id)
        reject(err);
      }
    });
  }

  async _subscribeToMedia (descriptor) {
    try {
      const options = {
        descriptor,
        name: this._assembleStreamName('subscribe', this.id, this.voiceBridge),
      }
      Logger.info(LOG_PREFIX, 'Subscribing to', sources[this.id], 'from', this.id);
      const { mediaId, answer } = await this.mcs.subscribe(this.userId, sources[this.id], C.WEBRTC, options);
      this.mediaId = mediaId;
      return answer;
    }
    catch (err) {
      throw err;
    }
  }

  async pause (state) {
    const sourceId = sources[this.id];
    const sinkId = this.mediaId;

    if (sourceId == null || sinkId == null) {
      Logger.error(LOG_PREFIX, "Source or sink is null.");
      return;
    }

    // We want to pause the stream
    try {
      if (state && (this.status !== C.MEDIA_STARTING || this.status !== C.MEDIA_PAUSED)) {
        await this.mcs.disconnect(sourceId, sinkId, 'VIDEO');
        this.status = C.MEDIA_PAUSED;
      }
      else if (!state && this.status === C.MEDIA_PAUSED) { //un-pause
        await this.mcs.connect(sourceId, sinkId, 'VIDEO');
        this.status = C.MEDIA_STARTED;
      }
    }
    catch (err) {
      this._handleError(LOG_PREFIX, err, this.role, this.id);
    }
  }

  sendStartShareEvent() {
    let shareCamEvent = Messaging.generateWebRTCShareEvent('StartWebRTCShareEvent', this.meetingId, this.recording.filename);
    this.bbbGW.writeMeetingKey(this.meetingId, shareCamEvent, function(error) {});
  }

  sendStopShareEvent () {
    let stopShareEvent =
      Messaging.generateWebRTCShareEvent('StopWebRTCShareEvent', this.meetingId, this.recording.filename);
    this.bbbGW.writeMeetingKey(this.meetingId, stopShareEvent, function(error) {});
  }

  async stop () {
    return new Promise(async (resolve, reject) => {
      if (this.status === C.MEDIA_STOPPED) {
        Logger.warn(LOG_PREFIX, 'Video session', this.streamName, this.userId, 'at room', this.meetingId, 'already stopped');
        return resolve();
      } else if (this.status === C.MEDIA_STOPPING) {
        Logger.warn(LOG_PREFIX, 'Video session', this.streamName, this.userId, 'at room', this.meetingId, 'already stopping');
        emitter.once(C.VIDEO_STOPPED + this.streamName, resolve);
      } else {
        Logger.info(LOG_PREFIX, 'Stopping video session', this.streamName, this.userId, 'at room', this.meetingId);
        try {
          this.status = C.MEDIA_STOPPING;
          await this.mcs.leave(this.voiceBridge, this.userId);

          if (this.shouldRecord()) {
            this.sendStopShareEvent();
          }

          if (this.shared) {
            delete sources[this.id];
          }

<<<<<<< HEAD
          if (this.notFlowingTimeout) {
            clearTimeout(this.notFlowingTimeout);
            delete this.notFlowingTimeout;
          }
=======
        if (this.shouldRecord() && this.state !== C.MEDIA_STOPPED) {
          this.sendStopShareEvent();
        }
>>>>>>> 57183cfb

          delete this.candidatesQueue;
          emitter.emit(C.VIDEO_STOPPED + this.streamName);
          this.status = C.MEDIA_STOPPED;
          resolve();
        }
        catch (err) {
          reject(this._handleError(LOG_PREFIX, err, this.role, this.streamName));
        }
      }
    });
  }
};<|MERGE_RESOLUTION|>--- conflicted
+++ resolved
@@ -389,7 +389,7 @@
           this.status = C.MEDIA_STOPPING;
           await this.mcs.leave(this.voiceBridge, this.userId);
 
-          if (this.shouldRecord()) {
+          if (this.shouldRecord() && this.state !== C.MEDIA_STOPPED) {
             this.sendStopShareEvent();
           }
 
@@ -397,16 +397,10 @@
             delete sources[this.id];
           }
 
-<<<<<<< HEAD
           if (this.notFlowingTimeout) {
             clearTimeout(this.notFlowingTimeout);
             delete this.notFlowingTimeout;
           }
-=======
-        if (this.shouldRecord() && this.state !== C.MEDIA_STOPPED) {
-          this.sendStopShareEvent();
-        }
->>>>>>> 57183cfb
 
           delete this.candidatesQueue;
           emitter.emit(C.VIDEO_STOPPED + this.streamName);
